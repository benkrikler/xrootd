--- conflicted
+++ resolved
@@ -197,16 +197,11 @@
          XrdSysError& GetSysError() { return m_log; }
 
          File* GetFileWithLocalPath(std::string, IO* io);
-<<<<<<< HEAD
+
          bool  HaveActiveFileWithLocalPath(std::string);
     
          void AddActive(File*);
         
-=======
-
-         void AddActive(IO*, File*);
->>>>>>> 5b93745b
-
          XrdOucTrace* GetTrace() { return  m_trace; }
 
       private:
