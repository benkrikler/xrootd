--- conflicted
+++ resolved
@@ -188,14 +188,9 @@
       if (subjectoldhash.length() <= 0) {
          // Make sure we have a certificate
          if (creq) {
-<<<<<<< HEAD
-            char chash[15] = {0};
-            snprintf(chash,15,"%08lx.0",X509_NAME_hash_old(X509_REQ_get_subject_name(creq)));
-=======
             char chash[30] = {0};
             snprintf(chash, sizeof(chash),
-                     "%08lx.0",X509_NAME_hash_old(creq->req_info->subject));
->>>>>>> 023d39eb
+                     "%08lx.0",X509_NAME_hash_old(X509_REQ_get_subject_name(creq)));
             subjectoldhash = chash;
          } else {
             DEBUG("WARNING: no certificate available - cannot extract subject hash (md5)");
@@ -213,15 +208,9 @@
 
       // Make sure we have a certificate
       if (creq) {
-<<<<<<< HEAD
-         char chash[15] = {0};
-         if (chash[0] == 0)
-            snprintf(chash,15,"%08lx.0",X509_NAME_hash(X509_REQ_get_subject_name(creq)));
-=======
          char chash[30] = {0};
          snprintf(chash, sizeof(chash),
-                  "%08lx.0",X509_NAME_hash(creq->req_info->subject));
->>>>>>> 023d39eb
+                  "%08lx.0",X509_NAME_hash(X509_REQ_get_subject_name(creq)));
          subjecthash = chash;
       } else {
          DEBUG("WARNING: no certificate available - cannot extract subject hash (default)");
