--- conflicted
+++ resolved
@@ -492,14 +492,9 @@
       if (issueroldhash.length() <= 0) {
          // Make sure we have a certificate
          if (crl) {
-<<<<<<< HEAD
-            char chash[15] = {0};
-            snprintf(chash,15,"%08lx.0",X509_NAME_hash_old(X509_CRL_get_issuer(crl)));
-=======
             char chash[30] = {0};
             snprintf(chash, sizeof(chash),
-                     "%08lx.0",X509_NAME_hash_old(crl->crl->issuer));
->>>>>>> 023d39eb
+                     "%08lx.0",X509_NAME_hash_old(X509_CRL_get_issuer(crl)));
             issueroldhash = chash;
          } else {
             DEBUG("WARNING: no certificate available - cannot extract issuer hash (md5)");
@@ -517,15 +512,9 @@
 
       // Make sure we have a certificate
       if (crl) {
-<<<<<<< HEAD
-         char chash[15] = {0};
-         if (chash[0] == 0)
-            snprintf(chash,15,"%08lx.0",X509_NAME_hash(X509_CRL_get_issuer(crl)));
-=======
          char chash[30] = {0};
          snprintf(chash, sizeof(chash),
-                  "%08lx.0",X509_NAME_hash(crl->crl->issuer));
->>>>>>> 023d39eb
+                  "%08lx.0",X509_NAME_hash(X509_CRL_get_issuer(crl)));
          issuerhash = chash;
       } else {
          DEBUG("WARNING: no certificate available - cannot extract issuer hash (default)");
