/******************************************************************************/
/*                                                                            */
/*                   X r d C r y p t o s s l X 5 0 9 . c c                    */
/*                                                                            */
/* (c) 2005 G. Ganis , CERN                                                   */
/*                                                                            */
/* This file is part of the XRootD software suite.                            */
/*                                                                            */
/* XRootD is free software: you can redistribute it and/or modify it under    */
/* the terms of the GNU Lesser General Public License as published by the     */
/* Free Software Foundation, either version 3 of the License, or (at your     */
/* option) any later version.                                                 */
/*                                                                            */
/* XRootD is distributed in the hope that it will be useful, but WITHOUT      */
/* ANY WARRANTY; without even the implied warranty of MERCHANTABILITY or      */
/* FITNESS FOR A PARTICULAR PURPOSE.  See the GNU Lesser General Public       */
/* License for more details.                                                  */
/*                                                                            */
/* You should have received a copy of the GNU Lesser General Public License   */
/* along with XRootD in a file called COPYING.LESSER (LGPL license) and file  */
/* COPYING (GPL license).  If not, see <http://www.gnu.org/licenses/>.        */
/*                                                                            */
/* The copyright holder's institutional names and contributor's names may not */
/* be used to endorse or promote products derived from this software without  */
/* specific prior written permission of the institution or contributor.       */
/*                                                                            */
/******************************************************************************/

/* ************************************************************************** */
/*                                                                            */
/* OpenSSL implementation of XrdCryptoX509                                    */
/*                                                                            */
/* ************************************************************************** */
#include <sys/types.h>
#include <sys/stat.h>
#include <unistd.h>
#include <errno.h>

#include "XrdCrypto/XrdCryptosslRSA.hh"
#include "XrdCrypto/XrdCryptosslX509.hh"
#include "XrdCrypto/XrdCryptosslAux.hh"
#include "XrdCrypto/XrdCryptosslTrace.hh"

#include <openssl/pem.h>

#if OPENSSL_VERSION_NUMBER < 0x10100000L
static RSA *EVP_PKEY_get0_RSA(EVP_PKEY *pkey)
{
    if (pkey->type != EVP_PKEY_RSA) {
        return NULL;
    }
    return pkey->pkey.rsa;
}
#endif

#define BIO_PRINT(b,c) \
   BUF_MEM *bptr; \
   BIO_get_mem_ptr(b, &bptr); \
   if (bptr) { \
      char *s = new char[bptr->length+1]; \
      memcpy(s, bptr->data, bptr->length); \
      s[bptr->length] = '\0'; \
      PRINT(c << s); \
      delete [] s; \
   } else { \
      PRINT("ERROR: "<<c<<" BIO internal buffer undefined!"); \
   } \
   if (b) BIO_free(b);

const char *XrdCryptosslX509::cpxytype[5] = { "", "unknown", "RFC", "GSI3", "legacy" };

//_____________________________________________________________________________
XrdCryptosslX509::XrdCryptosslX509(const char *cf, const char *kf)
                 : XrdCryptoX509()
{
   // Constructor certificate from file 'cf'. If 'kf' is defined,
   // complete the key of the certificate with the private key in kf.
   EPNAME("X509::XrdCryptosslX509_file");

   // Init private members
   cert = 0;        // The certificate object
   notbefore = -1;  // begin-validity time in secs since Epoch
   notafter = -1;   // end-validity time in secs since Epoch
   subject = "";    // subject;
   issuer = "";     // issuer;
   subjecthash = ""; // hash of subject;
   issuerhash = "";  // hash of issuer;
   subjectoldhash = ""; // hash of subject (md5 algorithm);
   issueroldhash = "";  // hash of issuer (md5 algorithm);
   srcfile = "";    // source file;
   bucket = 0;      // bucket for serialization
   pki = 0;         // PKI of the certificate
   pxytype = 0;    // Proxy sub-type

   // Make sure file name is defined;
   if (!cf) {
      DEBUG("file name undefined");
      return;
   }
   // Make sure file exists;
   struct stat st;
   if (stat(cf, &st) != 0) {
      if (errno == ENOENT) {
         DEBUG("file "<<cf<<" does not exist - do nothing");
      } else {
         DEBUG("cannot stat file "<<cf<<" (errno: "<<errno<<")");
      }
      return;
   }
   //
   // Open file in read mode
   FILE *fc = fopen(cf, "r");
   if (!fc) {
      DEBUG("cannot open file "<<cf<<" (errno: "<<errno<<")");
      return;
   }
   //
   // Read the content:
   if (!PEM_read_X509(fc, &cert, 0, 0)) {
      DEBUG("Unable to load certificate from file");
      return;
   } else {
      DEBUG("certificate successfully loaded");
   }
   //
   // Close the file
   fclose(fc);
   //
   // Save source file name
   srcfile = cf;

   // Init some of the private members (the others upon need)
   Subject();
   Issuer();
   CertType();

   // Get the public key
   EVP_PKEY *evpp = 0;
   // Read the private key file, if specified
   if (kf) {
      if (stat(kf, &st) == -1) {
         DEBUG("cannot stat private key file "<<kf<<" (errno:"<<errno<<")");
         return;
      }
      if (!S_ISREG(st.st_mode) || S_ISDIR(st.st_mode) ||
            (st.st_mode & (S_IROTH | S_IWOTH)) != 0 ||
            (st.st_mode & (S_IWGRP)) != 0) {
         DEBUG("private key file "<<kf<<" has wrong permissions "<<
               (st.st_mode & 0777) << " (should be at most 0640)");
         return;
      }
      // Open file in read mode
      FILE *fk = fopen(kf, "r");
      if (!fk) {
         DEBUG("cannot open file "<<kf<<" (errno: "<<errno<<")");
         return;
      }
      // This call fills the full key, i.e. also the public part (not really documented, though)
      if ((evpp = PEM_read_PrivateKey(fk,0,0,0))) {
         DEBUG("RSA key completed ");
         // Test consistency
         if (RSA_check_key(EVP_PKEY_get0_RSA(evpp)) != 0) {
            // Save it in pki
            pki = new XrdCryptosslRSA(evpp);
         }
      } else {
         DEBUG("cannot read the key from file");
      }
      // Close the file
      fclose(fk);
   }
   // If there were no private key or we did not manage to import it
   // init pki with the partial key
   if (!pki)
      pki = new XrdCryptosslRSA(X509_get_pubkey(cert), 0);
}

//_____________________________________________________________________________
XrdCryptosslX509::XrdCryptosslX509(XrdSutBucket *buck) : XrdCryptoX509()
{
   // Constructor certificate from BIO 'bcer'
   EPNAME("X509::XrdCryptosslX509_bio");

   // Init private members
   cert = 0;        // The certificate object
   notbefore = -1;  // begin-validity time in secs since Epoch
   notafter = -1;   // end-validity time in secs since Epoch
   subject = "";    // subject;
   issuer = "";     // issuer;
   subjecthash = ""; // hash of subject;
   issuerhash = "";  // hash of issuer;
   subjectoldhash = ""; // hash of subject (md5 algorithm);
   issueroldhash = "";  // hash of issuer (md5 algorithm);
   srcfile = "";    // source file;
   bucket = 0;      // bucket for serialization
   pki = 0;         // PKI of the certificate
   pxytype = 0;    // Proxy sub-type

   // Make sure we got something;
   if (!buck) {
      DEBUG("got undefined opaque buffer");
      return;
   }

   //
   // Create a bio_mem to store the certificates
   BIO *bmem = BIO_new(BIO_s_mem());
   if (!bmem) {
      DEBUG("unable to create BIO for memory operations");
      return; 
   }

   // Write data to BIO
   int nw = BIO_write(bmem,(const void *)(buck->buffer),buck->size);
   if (nw != buck->size) {
      DEBUG("problems writing data to memory BIO (nw: "<<nw<<")");
      return; 
   }

   // Get certificate from BIO
   if (!(cert = PEM_read_bio_X509(bmem,0,0,0))) {
      DEBUG("unable to read certificate to memory BIO");
      return;
   }
   //
   // Free BIO
   BIO_free(bmem);

   //
   // Init some of the private members (the others upon need)
   Subject();
   Issuer();
   CertType();

   // Get the public key
   EVP_PKEY *evpp = X509_get_pubkey(cert);
   //
   if (evpp) {
      // init pki with the partial key
      if (!pki)
         pki = new XrdCryptosslRSA(evpp, 0);
   } else {
      DEBUG("could not access the public key");
   }
}

//_____________________________________________________________________________
XrdCryptosslX509::XrdCryptosslX509(X509 *xc) : XrdCryptoX509()
{
   // Constructor: import X509 object
   EPNAME("X509::XrdCryptosslX509_x509");

   // Init private members
   cert = 0;        // The certificate object
   notbefore = -1;  // begin-validity time in secs since Epoch
   notafter = -1;   // end-validity time in secs since Epoch
   subject = "";    // subject;
   issuer = "";     // issuer;
   subjecthash = ""; // hash of subject;
   issuerhash = "";  // hash of issuer;
   subjectoldhash = ""; // hash of subject (md5 algorithm);
   issueroldhash = "";  // hash of issuer (md5 algorithm);
   srcfile = "";    // source file;
   bucket = 0;      // bucket for serialization
   pki = 0;         // PKI of the certificate
   pxytype = 0;    // Proxy sub-type

   // Make sure we got something;
   if (!xc) {
      DEBUG("got undefined X509 object");
      return;
   }

   // Set certificate
   cert = xc;

   //
   // Init some of the private members (the others upon need)
   Subject();
   Issuer();
   CertType();

   // Get the public key
   EVP_PKEY *evpp = X509_get_pubkey(cert);
   //
   if (evpp) {
      // init pki with the partial key
      if (!pki)
         pki = new XrdCryptosslRSA(evpp, 0);
   } else {
      DEBUG("could not access the public key");
   }
}

//_____________________________________________________________________________
XrdCryptosslX509::~XrdCryptosslX509()
{
   // Destructor

   // Cleanup certificate
   if (cert) X509_free(cert);
   // Cleanup key
   if (pki) delete pki;
}
 
//_____________________________________________________________________________
void XrdCryptosslX509::CertType()
{
   // Determine the certificate type
   // Check the type of this certificate
   EPNAME("X509::CertType");

   // Make sure we got something to look for
   if (!cert) {
      PRINT("ERROR: certificate is not initialized");
      return;
   }

   // Default for an initialized certificate
   type = kEEC;

   // Are there any extension?
   int numext = X509_get_ext_count(cert);
   if (numext <= 0) {
      DEBUG("certificate has got no extensions");
      return;
   }
   TRACE(ALL,"certificate has "<<numext<<" extensions");
  
   bool done = 0;
   // Check the extensions
   X509_EXTENSION *ext = 0;
   int idx = -1;

   // For CAs we are looking for a "basicConstraints"
   int crit;
   BASIC_CONSTRAINTS *bc = 0;
   if ((bc = (BASIC_CONSTRAINTS *)X509_get_ext_d2i(cert, NID_basic_constraints, &crit, &idx)) &&
        bc->ca) {
      type = kCA;
      DEBUG("CA certificate");
      done = 1;
   }
   if (bc) BASIC_CONSTRAINTS_free(bc);
   if (done) return;

   // Is this a proxy?
   idx = -1;
   // Proxy names
   XrdOucString common(subject, 0, subject.rfind("/CN=") - 1);
   bool pxyname = 0;
   if (issuer == common) {
      pxyname = 1;
      pxytype = 1;
   }

   if (pxyname) {
      type = kUnknown;
      if ((idx = X509_get_ext_by_NID(cert, NID_proxyCertInfo,-1)) == -1) {
         XrdOucString emsg;
         if (XrdCryptosslX509CheckProxy3(this, emsg) == 0) {
            type = kProxy;
            pxytype = 3;
            DEBUG("Found GSI 3 proxyCertInfo extension");
         } else {
            PRINT("ERROR: "<<emsg);
         }
      } else {
         if ((ext = X509_get_ext(cert,idx)) == 0) {
            PRINT("ERROR: could not get proxyCertInfo extension");
         }
      }
   }
   if (ext) {
      // RFC compliant or GSI 3 proxy
      if (X509_EXTENSION_get_critical(ext)) {
         PROXY_CERT_INFO_EXTENSION *pci = (PROXY_CERT_INFO_EXTENSION *)X509V3_EXT_d2i(ext);
         if (pci != 0) {
            if ((pci->proxyPolicy) != 0) {
               if ((pci->proxyPolicy->policyLanguage) != 0) {
                  type = kProxy;
                  done = 1;
                  pxytype = 2;
                  DEBUG("Found RFC 382{0,1}compliant proxyCertInfo extension");
                  if (X509_get_ext_by_NID(cert, NID_proxyCertInfo, idx) != -1) {
                     PRINT("WARNING: multiple proxyCertInfo extensions found: taking the first");
                  }
               } else {
                  PRINT("ERROR: accessing policy language from proxyCertInfo extension");
               }
            } else {
               PRINT("ERROR: accessing policy from proxyCertInfo extension");
            }
            PROXY_CERT_INFO_EXTENSION_free(pci);
         } else {
            PRINT("ERROR: proxyCertInfo conversion error");
         }
      } else {
         PRINT("ERROR: proxyCertInfo not flagged as critical");
      }
   }
   if (!pxyname || done) return;

   // Check if GSI 2 legacy proxy
   XrdOucString lastcn(subject, subject.rfind("/CN=") + 4, -1);
   if (lastcn == "proxy" || lastcn == "limited proxy") {
      pxytype = 4;
      type = kProxy;
   }

   // We are done
   return;
}

//_____________________________________________________________________________
void XrdCryptosslX509::SetPKI(XrdCryptoX509data newpki)
{
   // Set PKI

   // Cleanup key first
   if (pki)
      delete pki;
   if (newpki)
      pki = new XrdCryptosslRSA((EVP_PKEY *)newpki, 1);

}

//_____________________________________________________________________________
int XrdCryptosslX509::NotBefore()
{
   // Begin-validity time in secs since Epoch

   // If we do not have it already, try extraction
   if (notbefore < 0) {
      // Make sure we have a certificate
      if (cert)
         // Extract UTC time in secs from Epoch
         notbefore = XrdCryptosslASN1toUTC(X509_get_notBefore(cert));
   }
   // return what we have
   return notbefore;
}

//_____________________________________________________________________________
int XrdCryptosslX509::NotAfter()
{
   // End-validity time in secs since Epoch

   // If we do not have it already, try extraction
   if (notafter < 0) {
      // Make sure we have a certificate
      if (cert)
         // Extract UTC time in secs from Epoch
         notafter = XrdCryptosslASN1toUTC(X509_get_notAfter(cert));
   }
   // return what we have
   return notafter;
}

//_____________________________________________________________________________
const char *XrdCryptosslX509::Subject()
{
   // Return subject name
   EPNAME("X509::Subject");

   // If we do not have it already, try extraction
   if (subject.length() <= 0) {

      // Make sure we have a certificate
      if (!cert) {
         DEBUG("WARNING: no certificate available - cannot extract subject name");
         return (const char *)0;
      }

      // Extract subject name
      XrdCryptosslNameOneLine(X509_get_subject_name(cert), subject);
   }

   // return what we have
   return (subject.length() > 0) ? subject.c_str() : (const char *)0;
}

//_____________________________________________________________________________
const char *XrdCryptosslX509::Issuer()
{
   // Return issuer name
   EPNAME("X509::Issuer");

   // If we do not have it already, try extraction
   if (issuer.length() <= 0) {

      // Make sure we have a certificate
      if (!cert) {
         DEBUG("WARNING: no certificate available - cannot extract issuer name");
         return (const char *)0;
      }

      // Extract issuer name
      XrdCryptosslNameOneLine(X509_get_issuer_name(cert), issuer);
   }

   // return what we have
   return (issuer.length() > 0) ? issuer.c_str() : (const char *)0;
}

//_____________________________________________________________________________
const char *XrdCryptosslX509::IssuerHash(int alg)
{
   // Return hash of issuer name
   // Use default algorithm (X509_NAME_hash) for alg = 0, old algorithm
   // (for v>=1.0.0) when alg = 1
   EPNAME("X509::IssuerHash");

#if (OPENSSL_VERSION_NUMBER >= 0x10000000L && !defined(__APPLE__))
   if (alg == 1) {
      // md5 based
      if (issueroldhash.length() <= 0) {
         // Make sure we have a certificate
         if (cert) {
<<<<<<< HEAD
            char chash[15] = {0};
            snprintf(chash,15,"%08lx.0",X509_NAME_hash_old(X509_get_issuer_name(cert)));
=======
            char chash[30] = {0};
            snprintf(chash, sizeof(chash),
                     "%08lx.0",X509_NAME_hash_old(cert->cert_info->issuer));
>>>>>>> 023d39eb
            issueroldhash = chash;
         } else {
            DEBUG("WARNING: no certificate available - cannot extract issuer hash (md5)");
         }
      }
      // return what we have
      return (issueroldhash.length() > 0) ? issueroldhash.c_str() : (const char *)0;
   }
#else
   if (alg == 1) { }
#endif

   // If we do not have it already, try extraction
   if (issuerhash.length() <= 0) {

      // Make sure we have a certificate
      if (cert) {
<<<<<<< HEAD
         char chash[15] = {0};
         if (chash[0] == 0)
            snprintf(chash,15,"%08lx.0",X509_NAME_hash(X509_get_issuer_name(cert)));
=======
         char chash[30] = {0};
         snprintf(chash, sizeof(chash),
                  "%08lx.0",X509_NAME_hash(cert->cert_info->issuer));
>>>>>>> 023d39eb
         issuerhash = chash;
      } else {
         DEBUG("WARNING: no certificate available - cannot extract issuer hash (default)");
      }
   }

   // return what we have
   return (issuerhash.length() > 0) ? issuerhash.c_str() : (const char *)0;
}

//_____________________________________________________________________________
const char *XrdCryptosslX509::SubjectHash(int alg)
{
   // Return hash of subject name
   // Use default algorithm (X509_NAME_hash) for alg = 0, old algorithm
   // (for v>=1.0.0) when alg = 1
   EPNAME("X509::SubjectHash");

#if (OPENSSL_VERSION_NUMBER >= 0x10000000L && !defined(__APPLE__))
   if (alg == 1) {
      // md5 based
      if (subjectoldhash.length() <= 0) {
         // Make sure we have a certificate
         if (cert) {
<<<<<<< HEAD
            char chash[15] = {0};
            snprintf(chash,15,"%08lx.0",X509_NAME_hash_old(X509_get_subject_name(cert)));
=======
            char chash[30] = {0};
            snprintf(chash, sizeof(chash),
                     "%08lx.0",X509_NAME_hash_old(cert->cert_info->subject));
>>>>>>> 023d39eb
            subjectoldhash = chash;
         } else {
            DEBUG("WARNING: no certificate available - cannot extract subject hash (md5)");
         }
      }
      // return what we have
      return (subjectoldhash.length() > 0) ? subjectoldhash.c_str() : (const char *)0;
   }
#else
   if (alg == 1) { }
#endif

   // If we do not have it already, try extraction
   if (subjecthash.length() <= 0) {

      // Make sure we have a certificate
      if (cert) {
<<<<<<< HEAD
         char chash[15] = {0};
         if (chash[0] == 0)
            snprintf(chash,15,"%08lx.0",X509_NAME_hash(X509_get_subject_name(cert)));
=======
         char chash[30] = {0};
         snprintf(chash, sizeof(chash),
                  "%08lx.0",X509_NAME_hash(cert->cert_info->subject));
>>>>>>> 023d39eb
         subjecthash = chash;
      } else {
         DEBUG("WARNING: no certificate available - cannot extract subject hash (default)");
      }
   }

   // return what we have
   return (subjecthash.length() > 0) ? subjecthash.c_str() : (const char *)0;
}

//_____________________________________________________________________________
kXR_int64 XrdCryptosslX509::SerialNumber()
{
   // Return serial number as a kXR_int64

   kXR_int64 sernum = -1;
   if (cert && X509_get_serialNumber(cert)) {
      BIGNUM *bn = BN_new();
      ASN1_INTEGER_to_BN(X509_get_serialNumber(cert), bn);
      char *sn = BN_bn2dec(bn);
      sernum = strtoll(sn, 0, 10);
      BN_free(bn);
      OPENSSL_free(sn);
   }

   return sernum;
}

//_____________________________________________________________________________
XrdOucString XrdCryptosslX509::SerialNumberString()
{
   // Return serial number as a hex string

   XrdOucString sernum;
   if (cert && X509_get_serialNumber(cert)) {
      BIGNUM *bn = BN_new();
      ASN1_INTEGER_to_BN(X509_get_serialNumber(cert), bn);
      char *sn = BN_bn2hex(bn);
      sernum = sn;
      BN_free(bn);
      OPENSSL_free(sn);
   }

   return sernum;
}

//_____________________________________________________________________________
XrdCryptoX509data XrdCryptosslX509::GetExtension(const char *oid)
{
   // Return pointer to extension with OID oid, if any, in
   // opaque form
   EPNAME("X509::GetExtension");
   XrdCryptoX509data ext = 0;

   // Make sure we got something to look for
   if (!oid) {
      DEBUG("OID string not defined");
      return ext;
   }
 
   // Make sure we got something to look for
   if (!cert) {
      DEBUG("certificate is not initialized");
      return ext;
   }

   // Are there any extension?
   int numext = X509_get_ext_count(cert);
   if (numext <= 0) {
      DEBUG("certificate has got no extensions");
      return ext;
   }
   DEBUG("certificate has "<<numext<<" extensions");

   // If the string is the Standard Name of a known extension check
   // searche the corresponding NID
   int nid = OBJ_sn2nid(oid);
   bool usenid = (nid > 0);

   // Loop to identify the one we would like
   int i = 0;
   X509_EXTENSION *wext = 0;
   for (i = 0; i< numext; i++) {
      wext = X509_get_ext(cert, i);
      if (usenid) {
         int enid = OBJ_obj2nid(X509_EXTENSION_get_object(wext));
         if (enid == nid)
            break;
      } else {
         // Try matching of the text
         char s[256];
         OBJ_obj2txt(s, sizeof(s), X509_EXTENSION_get_object(wext), 1);
         if (!strcmp(s, oid)) 
            break;
      }
      // Do not free the extension: its owned by the certificate
      wext = 0;
   }

   // We are done if nothing was found
   if (!wext) {
      DEBUG("Extension "<<oid<<" not found"); 
      return ext;
   }

   // We are done
   return (XrdCryptoX509data)wext;
}

//_____________________________________________________________________________
XrdSutBucket *XrdCryptosslX509::Export()
{
   // Export in form of bucket
   EPNAME("X509::Export");

   // If we have already done it, return the previous result
   if (bucket) {
      DEBUG("serialization already performed:"
            " return previous result ("<<bucket->size<<" bytes)");
      return bucket;
   }

   // Make sure we got something to export
   if (!cert) {
      DEBUG("certificate is not initialized");
      return 0;
   }

   //
   // Now we create a bio_mem to serialize the certificate
   BIO *bmem = BIO_new(BIO_s_mem());
   if (!bmem) {
      DEBUG("unable to create BIO for memory operations");
      return 0;
   }

   // Write certificate to BIO
   if (!PEM_write_bio_X509(bmem, cert)) {
      DEBUG("unable to write certificate to memory BIO");
      return 0;
   }

   // Extract pointer to BIO data and length of segment
   char *bdata = 0;  
   int blen = BIO_get_mem_data(bmem, &bdata);
   DEBUG("BIO data: "<<blen<<" bytes at 0x"<<(int *)bdata);

   // create the bucket now
   bucket = new XrdSutBucket(0,0,kXRS_x509);
   if (bucket) {
      // Fill bucket
      bucket->SetBuf(bdata, blen);
      DEBUG("result of serialization: "<<bucket->size<<" bytes");
   } else {
      DEBUG("unable to create bucket for serialized format");
      BIO_free(bmem);
      return 0;
   }
   //
   // Free BIO
   BIO_free(bmem);
   //
   // We are done
   return bucket;
}

//_____________________________________________________________________________
bool XrdCryptosslX509::Verify(XrdCryptoX509 *ref)
{
   // Verify certificate signature with pub key of ref cert
   EPNAME("X509::Verify");

   // We must have been initialized
   if (!cert)
      return 0;

   // We must have something to check with
   X509 *r = ref ? (X509 *)(ref->Opaque()) : 0;
   EVP_PKEY *rk = r ? X509_get_pubkey(r) : 0;
   if (!rk)
      return 0;

   // Ok: we can verify
   int rc = X509_verify(cert, rk);
   EVP_PKEY_free(rk);
   if (rc <= 0) {
      if (rc == 0) {
         // Signatures are not OK
         DEBUG("signature not OK");
      } else {
         // General failure
         DEBUG("could not verify signature");
      }
      return 0;
   }
   // Success
   return 1;
}

//____________________________________________________________________________
int XrdCryptosslX509::DumpExtensions(bool dumpunknown)
{
   // Dump our extensions, if any
   // Returns -1 on failure, 0 on success 
   EPNAME("DumpExtensions");

   int rc = -1;
   // Point to the cerificate
   X509 *xpi = (X509 *) Opaque();

   // Make sure we got the right inputs
   if (!xpi) {
      PRINT("we are empty! Do nothing");
      return rc;
   }

   rc = 1;
   // Go through the extensions
   X509_EXTENSION *xpiext = 0;
   int npiext = X509_get_ext_count(xpi);
   PRINT("found "<<npiext<<" extensions ");
   int i = 0;
   for (i = 0; i< npiext; i++) {
      xpiext = X509_get_ext(xpi, i);
      char s[256];
      OBJ_obj2txt(s, sizeof(s), X509_EXTENSION_get_object(xpiext), 1);
      int crit = X509_EXTENSION_get_critical(xpiext);
      // Notify what we found
      PRINT(i << ": found extension '"<<s<<"', critical: " << crit);
      // Dump its content
      rc = 0;
      XRDGSI_CONST unsigned char *pp = (XRDGSI_CONST unsigned char *) X509_EXTENSION_get_data(xpiext)->data;
      long length = X509_EXTENSION_get_data(xpiext)->length;
      int ret = FillUnknownExt(&pp, length, dumpunknown);
      PRINT("ret: " << ret);
   }

   // Done
   return rc;
}

//____________________________________________________________________________
int XrdCryptosslX509::FillUnknownExt(XRDGSI_CONST unsigned char **pp, long length, bool dump)
{
   // Do the actual filling of the bio; can be called recursevely
   EPNAME("FillUnknownExt");

   XRDGSI_CONST unsigned char *p,*ep,*tot,*op,*opp;
   long len;
   int tag, xclass, ret = 0;
   int nl,hl,j,r;
   ASN1_OBJECT *o = 0;
   ASN1_OCTET_STRING *os = 0;
   /* ASN1_BMPSTRING *bmp=NULL;*/
   int dump_indent = 6;
   int depth = 0;
   int indent = 0;

   p = *pp;
   tot = p + length;
   op = p - 1;
   while ((p < tot) && (op < p)) {
      op = p;
      j = ASN1_get_object(&p, &len, &tag, &xclass, length);
#ifdef LINT
      j = j;
#endif
      if (j & 0x80) {
         if (dump) PRINT("ERROR: error in encoding");
         ret = 0;
         goto end;
      }
      hl = (p-op);
      length -= hl;
      /* if j == 0x21 it is a constructed indefinite length object */

      if (j != (V_ASN1_CONSTRUCTED | 1)) {
         if (dump) PRINT("PRIM:  d="<<depth<<" hl="<<hl<<" l="<<len);
      } else {
         if (dump) PRINT("CONST: d="<<depth<<" hl="<<hl<<" l=inf  ");
      }
      if (!Asn1PrintInfo(tag, xclass, j, (indent) ? depth : 0))
         goto end;
      if (j & V_ASN1_CONSTRUCTED) {
         ep = p + len;
         if (dump) PRINT(" ");
         if (len > length) {
            if (dump) PRINT("ERROR:CONST: length is greater than " <<length);
            ret=0;
            goto end;
         }
         if ((j == 0x21) && (len == 0)) {
            for (;;) {
               r = FillUnknownExt(&p, (long)(tot-p), dump);
               if (r == 0) {
                  ret = 0;
                  goto end;
               }
               if ((r == 2) || (p >= tot))
                  break;
            }
         } else {
            while (p < ep) {
               r = FillUnknownExt(&p, (long)len, dump);
               if (r == 0) {
                  ret = 0;
                  goto end;
               }
            }
         }
      } else if (xclass != 0) {
         p += len;
         if (dump) PRINT(" ");
      } else {
         nl = 0;
         if ((tag == V_ASN1_PRINTABLESTRING) ||
             (tag == V_ASN1_T61STRING) ||
             (tag == V_ASN1_IA5STRING) ||
             (tag == V_ASN1_VISIBLESTRING) ||
             (tag == V_ASN1_NUMERICSTRING) ||
             (tag == V_ASN1_UTF8STRING) ||
             (tag == V_ASN1_UTCTIME) ||
             (tag == V_ASN1_GENERALIZEDTIME)) {
            if (len > 0) {
               char *s = new char[len + 1];
               memcpy(s, p, len);
               s[len] = 0;
               if (dump) PRINT("GENERIC:" << s <<" (len: "<<(int)len<<")");
               delete [] s;
            } else {
               if (dump) PRINT("GENERIC: (len: "<<(int)len<<")");
            }
         } else if (tag == V_ASN1_OBJECT) {
            opp = op;
            if (d2i_ASN1_OBJECT(&o, &opp, len+hl)) {
               BIO *mem = BIO_new(BIO_s_mem());
               i2a_ASN1_OBJECT(mem, o);
               XrdOucString objstr;
               if (dump) { BIO_PRINT(mem, "AOBJ:"); }
            } else {
               if (dump) PRINT("ERROR:AOBJ: BAD OBJECT");
            }
         } else if (tag == V_ASN1_BOOLEAN) {
            if (len != 1) {
               if (dump) PRINT("ERROR:BOOL: Bad boolean");
               goto end;
            }
            if (dump) PRINT("BOOL:"<< p[0]);
         } else if (tag == V_ASN1_BMPSTRING) {
            /* do the BMP thang */
         } else if (tag == V_ASN1_OCTET_STRING) {
            int i, printable = 1;
            opp = op;
            os = d2i_ASN1_OCTET_STRING(0, &opp, len + hl);
            if (os && os->length > 0) {
               opp = os->data;
               /* testing whether the octet string is * printable */
               for (i=0; i<os->length; i++) {
                  if (( (opp[i] < ' ') && (opp[i] != '\n') &&
                        (opp[i] != '\r') && (opp[i] != '\t')) || (opp[i] > '~')) {
                     printable = 0;
                     break;
                  }
               }
               if (printable) {
                  /* printable string */
                  char *s = new char[os->length + 1];
                  memcpy(s, opp, os->length);
                  s[os->length] = 0;
                  if (dump) PRINT("OBJS:" << s << " (len: "<<os->length<<")");
                  delete [] s;
               } else {
                  /* print the normal dump */
                  if (!nl) PRINT("OBJS:");
                  BIO *mem = BIO_new(BIO_s_mem());
                  if (BIO_dump_indent(mem, (const char *)opp, os->length, dump_indent) <= 0) {
                     if (dump) PRINT("ERROR:OBJS: problems dumping to BIO");
                     BIO_free(mem);                  
                     goto end;
                  }
                  if (dump) { BIO_PRINT(mem, "OBJS:"); }
                  nl = 1;
               }
            }
            if (os) {
               ASN1_OCTET_STRING_free(os);
               os = 0;
            }
         } else if (tag == V_ASN1_INTEGER) {
            ASN1_INTEGER *bs;
            int i;

            opp = op;
            bs = d2i_ASN1_INTEGER(0, &opp, len+hl);
            if (bs) {
               if (dump) PRINT("AINT:");
               if (bs->type == V_ASN1_NEG_INTEGER)
                  if (dump) PRINT("-");
               BIO *mem = BIO_new(BIO_s_mem());
               for (i = 0; i < bs->length; i++) {
                  if (BIO_printf(mem, "%02X", bs->data[i]) <= 0) {
                     if (dump) PRINT("ERROR:AINT: problems printf-ing to BIO");
                     BIO_free(mem); 
                     goto end;
                  }
               }
               if (dump) { BIO_PRINT(mem, "AINT:"); }
               if (bs->length == 0) PRINT("00");
            } else {
               if (dump) PRINT("ERROR:AINT: BAD INTEGER");
            }
            ASN1_INTEGER_free(bs);
         } else if (tag == V_ASN1_ENUMERATED) {
            ASN1_ENUMERATED *bs;
            int i;

            opp = op;
            bs = d2i_ASN1_ENUMERATED(0, &opp, len+hl);
            if (bs) {
               if (dump) PRINT("AENU:");
               if (bs->type == V_ASN1_NEG_ENUMERATED)
                  if (dump) PRINT("-");
               BIO *mem = BIO_new(BIO_s_mem());
               for (i = 0; i < bs->length; i++) {
                  if (BIO_printf(mem, "%02X", bs->data[i]) <= 0) {
                     if (dump) PRINT("ERROR:AENU: problems printf-ing to BIO");
                     BIO_free(mem); 
                     goto end;
                  }
               }
               if (dump) { BIO_PRINT(mem, "AENU:"); }
               if (bs->length == 0) PRINT("00");
            } else {
               if (dump) PRINT("ERROR:AENU: BAD ENUMERATED");
            }
            ASN1_ENUMERATED_free(bs);
         }

         if (!nl && dump) PRINT(" ");

         p += len;
         if ((tag == V_ASN1_EOC) && (xclass == 0)) {
            ret = 2; /* End of sequence */
            goto end;
         }
      }
      length -= len;
   }
   ret = 1;
end:
   if (o) ASN1_OBJECT_free(o);
   if (os) ASN1_OCTET_STRING_free(os);
   *pp = p;
   if (dump) PRINT("ret: "<<ret);

   return ret;
}

//____________________________________________________________________________
int XrdCryptosslX509::Asn1PrintInfo(int tag, int xclass, int constructed, int indent)
{
   // Print the BIO content
   EPNAME("Asn1PrintInfo");

   static const char fmt[]="%-18s";
   static const char fmt2[]="%2d %-15s";
   char str[128];
   const char *p, *p2 = 0;

   BIO *bp = BIO_new(BIO_s_mem());
   if (constructed & V_ASN1_CONSTRUCTED)
      p = "cons: ";
   else
      p = "prim: ";
   if (BIO_write(bp, p, 6) < 6)
      goto err;
   BIO_indent(bp, indent, 128);

   p = str;
   if ((xclass & V_ASN1_PRIVATE) == V_ASN1_PRIVATE)
      BIO_snprintf(str,sizeof str,"priv [ %d ] ",tag);
   else if ((xclass & V_ASN1_CONTEXT_SPECIFIC) == V_ASN1_CONTEXT_SPECIFIC)
      BIO_snprintf(str,sizeof str,"cont [ %d ]",tag);
   else if ((xclass & V_ASN1_APPLICATION) == V_ASN1_APPLICATION)
      BIO_snprintf(str,sizeof str,"appl [ %d ]",tag);
   else if (tag > 30)
      BIO_snprintf(str,sizeof str,"<ASN1 %d>",tag);
   else
      p = ASN1_tag2str(tag);

   if (p2) {
      if (BIO_printf(bp,fmt2,tag,p2) <= 0)
         goto err;
   } else {
      if (BIO_printf(bp, fmt, p) <= 0)
         goto err;
   }
   BIO_PRINT(bp, "A1PI:");
   return(1);
err:
   BIO_free(bp);
   return(0);
}<|MERGE_RESOLUTION|>--- conflicted
+++ resolved
@@ -517,14 +517,9 @@
       if (issueroldhash.length() <= 0) {
          // Make sure we have a certificate
          if (cert) {
-<<<<<<< HEAD
-            char chash[15] = {0};
-            snprintf(chash,15,"%08lx.0",X509_NAME_hash_old(X509_get_issuer_name(cert)));
-=======
             char chash[30] = {0};
             snprintf(chash, sizeof(chash),
-                     "%08lx.0",X509_NAME_hash_old(cert->cert_info->issuer));
->>>>>>> 023d39eb
+                     "%08lx.0",X509_NAME_hash_old(X509_get_issuer_name(cert)));
             issueroldhash = chash;
          } else {
             DEBUG("WARNING: no certificate available - cannot extract issuer hash (md5)");
@@ -542,15 +537,9 @@
 
       // Make sure we have a certificate
       if (cert) {
-<<<<<<< HEAD
-         char chash[15] = {0};
-         if (chash[0] == 0)
-            snprintf(chash,15,"%08lx.0",X509_NAME_hash(X509_get_issuer_name(cert)));
-=======
          char chash[30] = {0};
          snprintf(chash, sizeof(chash),
-                  "%08lx.0",X509_NAME_hash(cert->cert_info->issuer));
->>>>>>> 023d39eb
+                  "%08lx.0",X509_NAME_hash(X509_get_issuer_name(cert)));
          issuerhash = chash;
       } else {
          DEBUG("WARNING: no certificate available - cannot extract issuer hash (default)");
@@ -575,14 +564,9 @@
       if (subjectoldhash.length() <= 0) {
          // Make sure we have a certificate
          if (cert) {
-<<<<<<< HEAD
-            char chash[15] = {0};
-            snprintf(chash,15,"%08lx.0",X509_NAME_hash_old(X509_get_subject_name(cert)));
-=======
             char chash[30] = {0};
             snprintf(chash, sizeof(chash),
-                     "%08lx.0",X509_NAME_hash_old(cert->cert_info->subject));
->>>>>>> 023d39eb
+                     "%08lx.0",X509_NAME_hash_old(X509_get_subject_name(cert)));
             subjectoldhash = chash;
          } else {
             DEBUG("WARNING: no certificate available - cannot extract subject hash (md5)");
@@ -600,15 +584,9 @@
 
       // Make sure we have a certificate
       if (cert) {
-<<<<<<< HEAD
-         char chash[15] = {0};
-         if (chash[0] == 0)
-            snprintf(chash,15,"%08lx.0",X509_NAME_hash(X509_get_subject_name(cert)));
-=======
          char chash[30] = {0};
          snprintf(chash, sizeof(chash),
-                  "%08lx.0",X509_NAME_hash(cert->cert_info->subject));
->>>>>>> 023d39eb
+                  "%08lx.0",X509_NAME_hash(X509_get_subject_name(cert)));
          subjecthash = chash;
       } else {
          DEBUG("WARNING: no certificate available - cannot extract subject hash (default)");
